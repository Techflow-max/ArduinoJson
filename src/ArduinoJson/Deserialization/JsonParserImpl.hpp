// ArduinoJson - arduinojson.org
// Copyright Benoit Blanchon 2014-2018
// MIT License

#pragma once

#include "../Data/Encoding.hpp"
#include "Comments.hpp"
#include "JsonParser.hpp"

template <typename TReader, typename TWriter>
inline bool ArduinoJson::Internals::JsonParser<TReader, TWriter>::eat(
    TReader &reader, char charToSkip) {
  skipSpacesAndComments(reader);
  if (reader.current() != charToSkip) return false;
  reader.move();
  return true;
}

template <typename TReader, typename TWriter>
inline ArduinoJson::JsonError
ArduinoJson::Internals::JsonParser<TReader, TWriter>::parseAnythingTo(
    JsonVariant *destination) {
<<<<<<< HEAD
  if (_nestingLimit == 0) return JsonError::TooDeep;
  _nestingLimit--;
  JsonError error = parseAnythingToUnsafe(destination);
  _nestingLimit++;
  return error;
}

template <typename TReader, typename TWriter>
inline ArduinoJson::JsonError
ArduinoJson::Internals::JsonParser<TReader, TWriter>::parseAnythingToUnsafe(
    JsonVariant *destination) {
=======
>>>>>>> 3523296e
  skipSpacesAndComments(_reader);

  switch (_reader.current()) {
    case '[':
      return parseArrayTo(destination);

    case '{':
      return parseObjectTo(destination);

    default:
      return parseStringTo(destination);
  }
}

template <typename TReader, typename TWriter>
<<<<<<< HEAD
inline ArduinoJson::JsonError
ArduinoJson::Internals::JsonParser<TReader, TWriter>::parse(JsonArray &array) {
=======
inline ArduinoJson::JsonArray &
ArduinoJson::Internals::JsonParser<TReader, TWriter>::parseArray() {
  if (_nestingLimit == 0) return JsonArray::invalid();
  _nestingLimit--;

  // Create an empty array
  JsonArray &array = _buffer->createArray();

>>>>>>> 3523296e
  // Check opening braket
  if (!eat('[')) return JsonError::OpeningBracketExpected;
  if (eat(']')) return JsonError::Ok;

  // Read each value
  for (;;) {
    // 1 - Parse value
    JsonVariant value;
    JsonError error = parseAnythingTo(&value);
    if (error != JsonError::Ok) return error;
    if (!array.add(value)) return JsonError::NoMemory;

    // 2 - More values?
    if (eat(']')) return JsonError::Ok;
    if (!eat(',')) return JsonError::ClosingBracketExpected;
  }
<<<<<<< HEAD
}

template <typename TReader, typename TWriter>
inline ArduinoJson::JsonError
ArduinoJson::Internals::JsonParser<TReader, TWriter>::parse(
    JsonObject &object) {
=======

SUCCESS_EMPTY_ARRAY:
SUCCES_NON_EMPTY_ARRAY:
  _nestingLimit++;
  return array;

ERROR_INVALID_VALUE:
ERROR_MISSING_BRACKET:
ERROR_MISSING_COMMA:
ERROR_NO_MEMORY:
  return JsonArray::invalid();
}

template <typename TReader, typename TWriter>
inline bool ArduinoJson::Internals::JsonParser<TReader, TWriter>::parseArrayTo(
    JsonVariant *destination) {
  JsonArray &array = parseArray();
  if (!array.success()) return false;

  *destination = array;
  return true;
}

template <typename TReader, typename TWriter>
inline ArduinoJson::JsonObject &
ArduinoJson::Internals::JsonParser<TReader, TWriter>::parseObject() {
  if (_nestingLimit == 0) return JsonObject::invalid();
  _nestingLimit--;

  // Create an empty object
  JsonObject &object = _buffer->createObject();

>>>>>>> 3523296e
  // Check opening brace
  if (!eat('{')) return JsonError::OpeningBraceExpected;
  if (eat('}')) return JsonError::Ok;

  // Read each key value pair
  for (;;) {
    // 1 - Parse key
    const char *key = parseString();
    if (!key) return JsonError::NoMemory;
    if (!eat(':')) return JsonError::ColonExpected;

    // 2 - Parse value
    JsonVariant value;
    JsonError error = parseAnythingTo(&value);
    if (error != JsonError::Ok) return error;
    if (!object.set(key, value)) return JsonError::NoMemory;

    // 3 - More keys/values?
    if (eat('}')) return JsonError::Ok;
    if (!eat(',')) return JsonError::ClosingBraceExpected;
  }
}

<<<<<<< HEAD
template <typename TReader, typename TWriter>
inline ArduinoJson::JsonError
ArduinoJson::Internals::JsonParser<TReader, TWriter>::parse(
    JsonVariant &variant) {
  return parseAnythingTo(&variant);
=======
SUCCESS_EMPTY_OBJECT:
SUCCESS_NON_EMPTY_OBJECT:
  _nestingLimit++;
  return object;

ERROR_INVALID_KEY:
ERROR_INVALID_VALUE:
ERROR_MISSING_BRACE:
ERROR_MISSING_COLON:
ERROR_MISSING_COMMA:
ERROR_NO_MEMORY:
  return JsonObject::invalid();
>>>>>>> 3523296e
}

template <typename TReader, typename TWriter>
inline ArduinoJson::JsonError
ArduinoJson::Internals::JsonParser<TReader, TWriter>::parseArrayTo(
    JsonVariant *destination) {
  JsonArray *array = new (_buffer) JsonArray(_buffer);
  if (!array) return JsonError::NoMemory;
  *destination = array;
  return parse(*array);
}

template <typename TReader, typename TWriter>
inline ArduinoJson::JsonError
ArduinoJson::Internals::JsonParser<TReader, TWriter>::parseObjectTo(
    JsonVariant *destination) {
  JsonObject *object = new (_buffer) JsonObject(_buffer);
  if (!object) return JsonError::NoMemory;
  *destination = object;
  return parse(*object);
}

template <typename TReader, typename TWriter>
inline const char *
ArduinoJson::Internals::JsonParser<TReader, TWriter>::parseString() {
  typename RemoveReference<TWriter>::type::String str = _writer.startString();

  skipSpacesAndComments(_reader);
  char c = _reader.current();

  if (isQuote(c)) {  // quotes
    _reader.move();
    char stopChar = c;
    for (;;) {
      c = _reader.current();
      if (c == '\0') break;
      _reader.move();

      if (c == stopChar) break;

      if (c == '\\') {
        // replace char
        c = Encoding::unescapeChar(_reader.current());
        if (c == '\0') break;
        _reader.move();
      }

      str.append(c);
    }
  } else {  // no quotes
    for (;;) {
      if (!canBeInNonQuotedString(c)) break;
      _reader.move();
      str.append(c);
      c = _reader.current();
    }
  }

  return str.c_str();
}

template <typename TReader, typename TWriter>
inline ArduinoJson::JsonError
ArduinoJson::Internals::JsonParser<TReader, TWriter>::parseStringTo(
    JsonVariant *destination) {
  bool hasQuotes = isQuote(_reader.current());
  const char *value = parseString();
  if (value == NULL) return JsonError::NoMemory;
  if (hasQuotes) {
    *destination = value;
  } else {
    *destination = RawJson(value);
  }
  return JsonError::Ok;
}<|MERGE_RESOLUTION|>--- conflicted
+++ resolved
@@ -19,50 +19,9 @@
 
 template <typename TReader, typename TWriter>
 inline ArduinoJson::JsonError
-ArduinoJson::Internals::JsonParser<TReader, TWriter>::parseAnythingTo(
-    JsonVariant *destination) {
-<<<<<<< HEAD
+ArduinoJson::Internals::JsonParser<TReader, TWriter>::parse(JsonArray &array) {
   if (_nestingLimit == 0) return JsonError::TooDeep;
-  _nestingLimit--;
-  JsonError error = parseAnythingToUnsafe(destination);
-  _nestingLimit++;
-  return error;
-}
 
-template <typename TReader, typename TWriter>
-inline ArduinoJson::JsonError
-ArduinoJson::Internals::JsonParser<TReader, TWriter>::parseAnythingToUnsafe(
-    JsonVariant *destination) {
-=======
->>>>>>> 3523296e
-  skipSpacesAndComments(_reader);
-
-  switch (_reader.current()) {
-    case '[':
-      return parseArrayTo(destination);
-
-    case '{':
-      return parseObjectTo(destination);
-
-    default:
-      return parseStringTo(destination);
-  }
-}
-
-template <typename TReader, typename TWriter>
-<<<<<<< HEAD
-inline ArduinoJson::JsonError
-ArduinoJson::Internals::JsonParser<TReader, TWriter>::parse(JsonArray &array) {
-=======
-inline ArduinoJson::JsonArray &
-ArduinoJson::Internals::JsonParser<TReader, TWriter>::parseArray() {
-  if (_nestingLimit == 0) return JsonArray::invalid();
-  _nestingLimit--;
-
-  // Create an empty array
-  JsonArray &array = _buffer->createArray();
-
->>>>>>> 3523296e
   // Check opening braket
   if (!eat('[')) return JsonError::OpeningBracketExpected;
   if (eat(']')) return JsonError::Ok;
@@ -71,7 +30,9 @@
   for (;;) {
     // 1 - Parse value
     JsonVariant value;
-    JsonError error = parseAnythingTo(&value);
+    _nestingLimit--;
+    JsonError error = parse(value);
+    _nestingLimit++;
     if (error != JsonError::Ok) return error;
     if (!array.add(value)) return JsonError::NoMemory;
 
@@ -79,47 +40,14 @@
     if (eat(']')) return JsonError::Ok;
     if (!eat(',')) return JsonError::ClosingBracketExpected;
   }
-<<<<<<< HEAD
 }
 
 template <typename TReader, typename TWriter>
 inline ArduinoJson::JsonError
 ArduinoJson::Internals::JsonParser<TReader, TWriter>::parse(
     JsonObject &object) {
-=======
+  if (_nestingLimit == 0) return JsonError::TooDeep;
 
-SUCCESS_EMPTY_ARRAY:
-SUCCES_NON_EMPTY_ARRAY:
-  _nestingLimit++;
-  return array;
-
-ERROR_INVALID_VALUE:
-ERROR_MISSING_BRACKET:
-ERROR_MISSING_COMMA:
-ERROR_NO_MEMORY:
-  return JsonArray::invalid();
-}
-
-template <typename TReader, typename TWriter>
-inline bool ArduinoJson::Internals::JsonParser<TReader, TWriter>::parseArrayTo(
-    JsonVariant *destination) {
-  JsonArray &array = parseArray();
-  if (!array.success()) return false;
-
-  *destination = array;
-  return true;
-}
-
-template <typename TReader, typename TWriter>
-inline ArduinoJson::JsonObject &
-ArduinoJson::Internals::JsonParser<TReader, TWriter>::parseObject() {
-  if (_nestingLimit == 0) return JsonObject::invalid();
-  _nestingLimit--;
-
-  // Create an empty object
-  JsonObject &object = _buffer->createObject();
-
->>>>>>> 3523296e
   // Check opening brace
   if (!eat('{')) return JsonError::OpeningBraceExpected;
   if (eat('}')) return JsonError::Ok;
@@ -133,7 +61,9 @@
 
     // 2 - Parse value
     JsonVariant value;
-    JsonError error = parseAnythingTo(&value);
+    _nestingLimit--;
+    JsonError error = parse(value);
+    _nestingLimit++;
     if (error != JsonError::Ok) return error;
     if (!object.set(key, value)) return JsonError::NoMemory;
 
@@ -143,46 +73,57 @@
   }
 }
 
-<<<<<<< HEAD
 template <typename TReader, typename TWriter>
 inline ArduinoJson::JsonError
 ArduinoJson::Internals::JsonParser<TReader, TWriter>::parse(
     JsonVariant &variant) {
-  return parseAnythingTo(&variant);
-=======
-SUCCESS_EMPTY_OBJECT:
-SUCCESS_NON_EMPTY_OBJECT:
-  _nestingLimit++;
-  return object;
+  skipSpacesAndComments(_reader);
 
-ERROR_INVALID_KEY:
-ERROR_INVALID_VALUE:
-ERROR_MISSING_BRACE:
-ERROR_MISSING_COLON:
-ERROR_MISSING_COMMA:
-ERROR_NO_MEMORY:
-  return JsonObject::invalid();
->>>>>>> 3523296e
+  switch (_reader.current()) {
+    case '[':
+      return parseArray(variant);
+
+    case '{':
+      return parseObject(variant);
+
+    default:
+      return parseValue(variant);
+  }
 }
 
 template <typename TReader, typename TWriter>
 inline ArduinoJson::JsonError
-ArduinoJson::Internals::JsonParser<TReader, TWriter>::parseArrayTo(
-    JsonVariant *destination) {
+ArduinoJson::Internals::JsonParser<TReader, TWriter>::parseArray(
+    JsonVariant &variant) {
   JsonArray *array = new (_buffer) JsonArray(_buffer);
   if (!array) return JsonError::NoMemory;
-  *destination = array;
+  variant = array;
   return parse(*array);
 }
 
 template <typename TReader, typename TWriter>
 inline ArduinoJson::JsonError
-ArduinoJson::Internals::JsonParser<TReader, TWriter>::parseObjectTo(
-    JsonVariant *destination) {
+ArduinoJson::Internals::JsonParser<TReader, TWriter>::parseObject(
+    JsonVariant &variant) {
   JsonObject *object = new (_buffer) JsonObject(_buffer);
   if (!object) return JsonError::NoMemory;
-  *destination = object;
+  variant = object;
   return parse(*object);
+}
+
+template <typename TReader, typename TWriter>
+inline ArduinoJson::JsonError
+ArduinoJson::Internals::JsonParser<TReader, TWriter>::parseValue(
+    JsonVariant &variant) {
+  bool hasQuotes = isQuote(_reader.current());
+  const char *value = parseString();
+  if (value == NULL) return JsonError::NoMemory;
+  if (hasQuotes) {
+    variant = value;
+  } else {
+    variant = RawJson(value);
+  }
+  return JsonError::Ok;
 }
 
 template <typename TReader, typename TWriter>
@@ -222,19 +163,4 @@
   }
 
   return str.c_str();
-}
-
-template <typename TReader, typename TWriter>
-inline ArduinoJson::JsonError
-ArduinoJson::Internals::JsonParser<TReader, TWriter>::parseStringTo(
-    JsonVariant *destination) {
-  bool hasQuotes = isQuote(_reader.current());
-  const char *value = parseString();
-  if (value == NULL) return JsonError::NoMemory;
-  if (hasQuotes) {
-    *destination = value;
-  } else {
-    *destination = RawJson(value);
-  }
-  return JsonError::Ok;
 }